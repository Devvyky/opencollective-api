import React from 'react';
import { withApollo } from 'react-apollo';
import PropTypes from 'prop-types';
import TierComponent from './Tier';
import InputField from './InputField';
import MatchingFundWithData from './MatchingFundWithData';
import ActionButton from './Button';
import SectionTitle from './SectionTitle';
import { Button, Row, Col, Form } from 'react-bootstrap';
import { defineMessages, FormattedMessage, FormattedDate, FormattedTime } from 'react-intl';
import { capitalize, formatCurrency, isValidEmail } from '../lib/utils';
import { getStripeToken } from '../lib/stripe';
import { pick, get } from 'lodash';
import withIntl from '../lib/withIntl';
import { checkUserExistence, signin } from '../lib/api';
import { getPrepaidCardBalanceQuery } from '../graphql/queries';
import colors from '../constants/colors';

class OrderForm extends React.Component {

  static propTypes = {
    order: PropTypes.object.isRequired, // { tier: {}, quantity: Int, interval: String, totalAmount: Int }
    collective: PropTypes.object.isRequired,
    LoggedInUser: PropTypes.object,
    onSubmit: PropTypes.func.isRequired,
    matchingFund: PropTypes.string,
    redeemFlow: PropTypes.bool
  }

  constructor(props) {
    super(props);
    const { intl, order } = props;
    const tier = { ...order.tier };

    this.state = {
      isNewUser: true,
      loginSent: false,
      user: {},
      fromCollective: {},
      paymentMethod: {
        type: 'creditcard'
      },
      creditcard: {
        show: !this.props.redeemFlow,
        save: true,
      },
      prepaidcard: {
        applySent: false,
        loading: false,
        expanded: this.props.redeemFlow
      },
      orgDetails: {
        show: false
      },
      order: order || {},
      result: {}
    };

    this.state.order.totalAmount = this.state.order.totalAmount || tier.amount * (tier.quantity || 1);

    this.paymentMethodsOptions = [];
    this.allowOrganizations = (order.tier.type !== 'TICKET');

    this.handleChange = this.handleChange.bind(this);
    this.handleSubmit = this.handleSubmit.bind(this);
    this.error = this.error.bind(this);
    this.resetError = this.resetError.bind(this);
    this.validate = this.validate.bind(this);
    this.resetOrder = this.resetOrder.bind(this);
    this.populateProfiles = this.populateProfiles.bind(this);

    this.messages = defineMessages({
      'order.contributeAs': { id: 'tier.order.contributeAs', defaultMessage: `Contribute as` },
      'order.rsvpAs': { id: 'tier.order.rsvpAs', defaultMessage: `RSVP as` },
      'order.profile.myself': { id: 'tier.order.profile.myself', defaultMessage: `myself` },
      'order.success': { id: 'tier.order.success', defaultMessage: '🎉 Your order has been processed successfully' },
      'order.error': { id: 'tier.order.error', defaultMessage: `An error occured 😳. The order didn't go through. Please try again in a few.` },
      'order.button': { id: 'tier.order.button', defaultMessage: 'place order' },
      'order.organization.create': { id: 'tier.order.organization.create', defaultMessage: `create an organization` },
      'order.profile.logout': { id: 'tier.order.profile.logout', defaultMessage: `logout to create a new profile` },
      'order.organization.name': { id: 'tier.order.organization.name', defaultMessage: `name` },
      'order.organization.website': { id: 'tier.order.organization.website', defaultMessage: `website` },
      'order.organization.twitterHandle': { id: 'tier.order.organization.twitterHandle', defaultMessage: `Twitter` },
      'error.email.invalid': { id: 'error.email.invalid', defaultMessage: 'Invalid email address' },
      'creditcard.label': { id: 'creditcard.label', defaultMessage: 'Credit Card' },
      'creditcard.save': { id: 'creditcard.save', defaultMessage: 'Save credit card to {type, select, user {my account} other {{type} account}}' },
      'creditcard.missing': { id: 'creditcard.missing', defaultMessage: 'Credit card missing' },
      'creditcard.error': { id: 'creditcard.error', defaultMessage: 'Invalid credit card' },
      'paymentMethod.type': { id: 'paymentMethod.type', defaultMessage: 'Payment method' },
      'paymentMethod.creditcard': { id: 'paymentMethod.creditcard', defaultMessage: 'credit card' },
      'prepaidcard.label': {id: 'prepaidcard.label', defaultMessage: 'Gift Card'},
      'prepaidcard.apply': {id: 'prepaidcard.apply', defaultMessage: 'Apply'},
      'prepaidcard.invalid': {id: 'prepaidcard.invalid', defaultMessage: 'Invalid code'},
      'prepaidcard.expired': {id: 'prepaidcard.expired', defaultMessage: 'Expired code'},
      'prepaidcard.loading': {id: 'prepaidcard.loading', defaultMessage: 'Please wait...'},
      'prepaidcard.amountremaining': {id: 'prepaidcard.amountremaining', defaultMessage: 'Valid code. Amount available: '},
      'prepaidcard.amounterror': {id: 'prepaidcard.amounterror', defaultMessage: 'You can only contribute up to the amount available on your gift card.'},

      'ticket.title': { id: 'tier.order.ticket.title', defaultMessage: 'RSVP' },
      'backer.title': { id: 'tier.order.backer.title', defaultMessage: 'Become a {name}' },
      'sponsor.title': { id: 'tier.order.sponsor.title', defaultMessage: 'Become a {name}' },
      'type.label': { id: 'tier.type.label', defaultMessage: 'type' },
      'firstName.label': { id: 'user.firstName.label', defaultMessage: 'first name' },
      'lastName.label': { id: 'user.lastName.label', defaultMessage: 'last name' },
      'company.label': { id: 'user.company.label', defaultMessage: 'company' },
      'website.label': { id: 'user.website.label', defaultMessage: 'website' },
      'twitterHandle.label': { id: 'user.twitterHandle.label', defaultMessage: 'twitter' },
      'twitterHandle.description': { id: 'user.twitterHandle.description', defaultMessage: 'If any' },
      'email.label': { id: 'user.email.label', defaultMessage: 'email' },
      'email.description': { id: 'user.email.description', defaultMessage: '* required' },
      'email.description.login': { id: 'signin.createAccount.description', defaultMessage: 'There is no user with this email address. Click on "Sign Up" to create a new Open Collective Account.' },
      'email.description.signup': { id: 'signin.emailSent.description', defaultMessage: 'Login email sent. Please follow the instructions in that email to proceed.'},
      'description.label': { id: 'user.description.label', defaultMessage: 'Short bio' },
      'description.description': { id: 'user.description.description', defaultMessage: 'Present yourself in 60 characters or less, if you can!' },
      'totalAmount.label': { id: 'tier.totalAmount.label', defaultMessage: 'Total amount' },
      'startsAt.label': { id: 'tier.startsAt.label', defaultMessage: 'start date and time' },
      'endsAt.label': { id: 'tier.endsAt.label', defaultMessage: 'end date and time' },
      'order.error.organization.name.required': { id: 'order.error.organization.name.required', defaultMessage: 'Please provide a name for the new organization' },
      'order.error.organization.website.required': { id: 'order.error.organization.website.required', defaultMessage: 'Please provide a website for the new organization' },
      'order.publicMessage.placeholder': { id: 'order.publicMessage.placeholder', defaultMessage: 'Use this space to add a personal message (public)' }
    });

    this.fields = [
      {
        name: 'firstName',
        maxLength: 127
      },
      {
        name: 'lastName',
        maxLength: 128
      },
      {
        name: 'company',
        maxLength: 255
      },
      {
        name: 'website',
        maxLength: 255
      },
      {
        name: 'twitterHandle',
        pre: '@',
        maxLength: 255,
        validate: (val) => val.match(/^[A-Za-z0-9_]{1,15}$/)
      },
      {
        name: 'description',
        maxLength: 255
      }
    ]

    this.fields = this.fields.map(field => {
      if (this.messages[`${field.name}.label`]) {
        field.label = intl.formatMessage(this.messages[`${field.name}.label`]);
      }
      if (this.messages[`${field.name}.description`]) {
        field.description = intl.formatMessage(this.messages[`${field.name}.description`]);
      }
      return field;
    })

    this.populateProfiles();
  }

  componentDidMount() {
    this._isMounted = true;
    this.componentWillReceiveProps(this.props);
  }

  populatePaymentMethodTypes() {
    const { intl } = this.props;
    const paymentMethodTypeOptions = [];
    paymentMethodTypeOptions.push({'creditcard': intl.formatMessage(this.messages['paymentMethod.creditcard'])});
    this.paymentMethodTypeOptions = paymentMethodTypeOptions;
    return paymentMethodTypeOptions;
  }

  populatePaymentMethods(CollectiveId) {
    const { LoggedInUser } = this.props;
    let paymentMethods = [], paymentMethodsOptions = [];

    const collective = this.collectivesById[CollectiveId];

    const generateOptionsForCollective = (collective) => {
      return paymentMethods.map(pm => {
        const value = pm.uuid
        const label = `💳  \xA0\xA0${collective.name} - ${get(pm, 'data.brand')} ${pm.name} - exp ${get(pm, 'data.expMonth')}/${get(pm, 'data.expYear')}`;
        const option = {};
        option[value] = label;
        return option;
      });
    }

    if (collective) {
      paymentMethods = (collective.paymentMethods || []).filter(pm => pm.service === 'stripe');
      paymentMethodsOptions = generateOptionsForCollective(collective);
    }

    if (LoggedInUser && CollectiveId !== LoggedInUser.CollectiveId) {
      paymentMethods = [... paymentMethods, ...LoggedInUser.collective.paymentMethods].filter(pm => pm.service === 'stripe');
      paymentMethodsOptions = [...paymentMethodsOptions, ... generateOptionsForCollective(this.collectivesById[LoggedInUser.CollectiveId])];
    }

    paymentMethodsOptions.push({'other': 'other'});

    this.paymentMethods = paymentMethods;
    this.paymentMethodsOptions = paymentMethodsOptions;

    return paymentMethodsOptions;
  }

  /**
   * Populate the profiles available based on the current logged in user
   * If the tier is a ticket, you can only order the ticket as an individual
   * Otherwise, you can order a tier as an individual or as any organization that you are an admin of
   * @param {*} LoggedInUser
   */
  populateProfiles(LoggedInUser) {
    const { intl } = this.props;
    const fromCollectiveOptions = [], collectivesById = {};

    if (LoggedInUser) {
      fromCollectiveOptions.push({ [LoggedInUser.CollectiveId]: LoggedInUser.collective.name });
      collectivesById[LoggedInUser.CollectiveId] = LoggedInUser.collective;
      LoggedInUser.memberOf.map(membership => {
        if (membership.collective.type === 'COLLECTIVE') return;
        if (membership.collective.type === 'EVENT') return;
        if (membership.collective.type === 'ORGANIZATION' && !this.allowOrganizations) return;
        if (['ADMIN','HOST'].indexOf(membership.role) === -1) return;
        const value = get(membership, 'collective.id');
        const label = get(membership, 'collective.name');
        collectivesById[value] = pick(membership.collective, ['id', 'type', 'name', 'paymentMethods'])
        fromCollectiveOptions.push({ [value]: label });
      })
    } else {
      fromCollectiveOptions.push({ 'myself': intl.formatMessage(this.messages['order.profile.myself']) });
    }

    if (this.allowOrganizations) {
      fromCollectiveOptions.push({ 'organization': intl.formatMessage(this.messages['order.organization.create']) });
    } else if (LoggedInUser) {
      fromCollectiveOptions.push({ 'logout': intl.formatMessage(this.messages['order.profile.logout']) });
    }

    this.collectivesById = collectivesById;
    this.fromCollectiveOptions = fromCollectiveOptions;
    return fromCollectiveOptions;
  }

  componentWillReceiveProps(props) {
    const { LoggedInUser } = props;
    if (!LoggedInUser) return;
    if (!this._isMounted) return; // Fixes error: Can only update a mounted or mounting component
    this.setState({ LoggedInUser, isNewUser: !LoggedInUser });
    this.populateProfiles(LoggedInUser);
    setTimeout(() => this.selectProfile(LoggedInUser.CollectiveId), 0); // need to pass a cycle to let setState take effect
  }

  logout() {
    window.localStorage.removeItem('accessToken');
    window.localStorage.removeItem('LoggedInUser');
    window.location.replace(window.location.href);
  }

  selectProfile(profile) {
    if (profile === 'logout') {
      return this.logout();
    }
    const CollectiveId = isNaN(profile) ? null : profile;
    const collective = CollectiveId && this.collectivesById[CollectiveId];
    let fromCollective = {};
    if (collective) {
      fromCollective = {
        id: CollectiveId,
        type: collective.type,
        name: collective.name
      }
    }
    const newState = {
      ...this.state,
      fromCollective,
      orgDetails: {
        show: Boolean(profile === 'organization')
      },
      creditcard: {
        show: true
      }
    };

    if (collective) {
      this.populatePaymentMethods(CollectiveId);
      if (this.paymentMethods.length > 0) {
        newState.creditcard = { uuid: this.paymentMethods[0].uuid };
      } else {
        newState.creditcard = { show: true, save: true }; // reset to default value
      }
    }

    this.setState(newState);
    if (typeof window !== "undefined") {
      window.state = newState;
    }
  }

  handleChange(obj, attr, value) {
    this.resetError();
    const newTier = { ...this.state.order.tier }
    const newOrder = { ...this.state.order };
    const newState = Object.assign({}, this.state, {order: newOrder, tier: newTier});
    if (value === 'null') {
      value = null;
    }
    if (value !== undefined) {
      newState[obj][attr] = value;
    } else if (attr === null) {
      newState[obj] = {};
    } else {
      newState[obj] = Object.assign({}, this.state[obj], attr);
    }

    if (obj === 'creditcard' && attr.uuid === 'other') {
      newState.creditcard.show = true;
    }

    if (attr === 'tier') {
      newState.order.totalAmount = newState.order.tier.amount * (newState.order.tier.quantity || 1);
      if (newState.order.tier.quantity) {
        newState.order.quantity = newState.order.tier.quantity;
      }
      if (newState.order.tier.hasOwnProperty('interval')) {
        newState.order.interval = newState.order.tier.interval;
        if (newState.order.interval) {
          newState.paymentMethod.type = 'creditcard';
        }
      }
    }

    if (attr === 'email') {
      checkUserExistence(value).then(exists => {
        this.setState({ isNewUser: !exists });
      });
    }

    this.setState(newState);
    if (typeof window !== "undefined") {
      window.state = newState;
    }
  }

  async handleSubmit() {
    if (! await this.validate()) return false;
    this.setState({ loading: true });
    const { paymentMethod, order, fromCollective, user } = this.state;
    const tier = order.tier;

    const quantity = tier.quantity || 1;
    const OrderInputType = {
      user,
      collective: { id: this.props.collective.id},
      fromCollective,
      publicMessage: order.publicMessage,
      quantity,
      interval: order.interval || tier.interval,
      totalAmount: (quantity * tier.amount) || order.totalAmount,
      matchingFund: order.matchingFund,
      paymentMethod
    };

    if (tier && tier.id) {
      OrderInputType.tier = { id: tier.id, amount: tier.amount };
    }
    console.log(">>> OrderForm onSubmit", OrderInputType);
    await this.props.onSubmit(OrderInputType);
    this.setState({ loading: false });
  }

  error(msg) {
    const error = `${msg}`;
    this.setState({ result: { error }});
  }

  resetError() {
    this.setState({ result: { error: null }});
  }

  async validate() {
    const TEST_ENVIRONMENT = (typeof window !== 'undefined' && window.location.search.match(/test=e2e/) && (window.location.hostname === 'staging.opencollective.com' || window.location.hostname === 'localhost'));

    const { intl } = this.props;
    const { order, user, creditcard, prepaidcard } = this.state;
    const newState = {...this.state};
    // validate email
    if (this.state.isNewUser && !isValidEmail(user.email)) {
      this.setState({ result: { error: intl.formatMessage(this.messages['error.email.invalid']) }});
      return false;
    }

    const required = (obj, attrPath, messageId) => {
      if (!get(obj, attrPath)) {
        throw new Error(intl.formatMessage(this.messages[messageId]));
      }
    }

    // validate new org
    if (this.state.orgDetails.show) {
      try {
        required(this.state, 'fromCollective.name', 'order.error.organization.name.required');
        required(this.state, 'fromCollective.website', 'order.error.organization.website.required');
      } catch (e) {
        this.setState({ result: { error: e.message }});
        return false;
      }
    }

    // validate payment method
    if (order.totalAmount > 0) {
      // favors prepaidcard over credit card
      if (prepaidcard.valid) {
        if (prepaidcard.balance < order.totalAmount) {
          this.setState({ result: { error: intl.formatMessage(this.messages['prepaidcard.amounterror'])}});
          return false;
        }
        newState.paymentMethod = { token: prepaidcard.token,  service: 'prepaid', uuid: prepaidcard.uuid };
        this.setState(newState);
        return true;

      } else if (creditcard.uuid && creditcard.uuid.length === 36) {
        newState.paymentMethod = { uuid: creditcard.uuid };
        this.setState(newState);
        return true;
      } else {
        let res;
        if (!creditcard.addEventListener && !TEST_ENVIRONMENT) {
          this.error(intl.formatMessage(this.messages['creditcard.missing']));
          return false;
        }
        try {
          res = await getStripeToken('cc', creditcard);
        } catch (e) {
          console.log(">>> error: ", typeof e, e);
          this.error(e);
          return false;
        }
        const last4 = res.card.last4;
        const paymentMethod = {
          name: last4,
          token: res.token,
          service: 'stripe',
          type: 'creditcard',
          data: {
            fullName: res.card.full_name,
            expMonth: res.card.exp_month,
            expYear: res.card.exp_year,
            brand: res.card.brand,
            country: res.card.country,
            funding: res.card.funding,
            zip: res.card.address_zip
          },
          save: true
        };
        newState.paymentMethod = paymentMethod;
        this.setState(newState);
        return true;
      }
    }
    return true;
  }

  resetOrder() {
    this.setState({ order: {} });
  }

  signin() {
    signin(this.state.user, `${window.location.pathname}${window.location.search}`).then(() => {
      this.setState({ loginSent: true })
    })
  }

  async applyPrepaidCardBalance() {
    const { prepaidcard, creditcard, order } = this.state;

    this.setState({
      prepaidcard: Object.assign(prepaidcard, { applySent: true, loading: true })});
    const { token } = prepaidcard;
    const result = await this.props.client.query({
      query: getPrepaidCardBalanceQuery,
      variables: { token }
    })
    this.setState({ prepaidcard: Object.assign(prepaidcard, { loading: false})})

    if (result.data && result.data.prepaidPaymentMethod) {

      // force a tier of the whole amount with null interval
      const tier = {
        interval: null,
        amount: result.data.prepaidPaymentMethod.balance,
        currency: result.data.prepaidPaymentMethod.currency,
        description: "Thank you 🙏",
        name: "Gift Card"
      }

      this.setState({
        prepaidcard: Object.assign(prepaidcard,
          {...result.data.prepaidPaymentMethod, valid: true }),
        creditcard: Object.assign(creditcard,
          { show: false }),
        order: Object.assign(order, {interval: null, totalAmount: result.data.prepaidPaymentMethod.balance, tier})
      });
    }
  }

  render() {
    const { intl, collective, LoggedInUser } = this.props;
    const { order, prepaidcard, creditcard, fromCollective } = this.state;
    const currency = order.tier.currency || collective.currency;

    this.populatePaymentMethodTypes();
    const showNewCreditCardForm = !prepaidcard.show && creditcard.show && (!creditcard.uuid || creditcard.uuid === 'other');
    const requireLogin = !this.state.isNewUser && !LoggedInUser;
    const inputEmail = {
      type: 'email',
      name: 'email',
      required: true,
      label: `${intl.formatMessage(this.messages['email.label'])}*`,
      description: intl.formatMessage(this.messages['email.description']),
      defaultValue: order['email'],
      onChange: (value) => this.handleChange("user", "email", value)
    };
    if (!this.state.isNewUser) {
      inputEmail.button = <Button onClick={() => this.signin()} focus={true}>Login</Button>;
      if (!this.state.loginSent) {
        inputEmail.description = intl.formatMessage(this.messages['email.description.login']);
      } else {
        inputEmail.button = <Button disabled={true}>Login</Button>;
        inputEmail.description = intl.formatMessage(this.messages['email.description.signup']);
      }
    }

    const inputPrepaidcard = {
      type: 'text',
      name: 'prepaidcard',
      button: <Button
        className="prepaidapply"
        disabled={prepaidcard.loading}
        onClick={() => this.applyPrepaidCardBalance()}
        >
        {intl.formatMessage(this.messages['prepaidcard.apply'])}
      </Button>,
      required: true,
      label: intl.formatMessage(this.messages['prepaidcard.label']),
      defaultValue: prepaidcard['token'],
      onChange: (value) => this.handleChange("prepaidcard", "token", value)
    };

    if (prepaidcard.applySent) {
      if (prepaidcard.loading) {
        inputPrepaidcard.description = intl.formatMessage(this.messages['prepaidcard.loading']);
      } else if (prepaidcard.valid) {
        inputPrepaidcard.description = `${intl.formatMessage(this.messages['prepaidcard.amountremaining'])} ${formatCurrency(prepaidcard.balance, prepaidcard.currency)}`;
      } else {
        inputPrepaidcard.description = intl.formatMessage(this.messages['prepaidcard.invalid'])
      }
    }

    return (
      <div className="OrderForm">
        <style jsx global>{`
          .prepaidcard span {
            max-width: 350px;
          }
          .OrderForm span.input-group {
            max-width: 500px;
          }
          .OrderForm textarea[name="publicMessage"] {
            height: 10rem;
          }
        `}</style>
        <style jsx>{`
        .OrderForm {
          margin: 0 auto;
        }
        .userDetailsForm {
          overflow: hidden;
        }
        .paymentDetails {
          overflow: hidden;
        }
        .OrderForm :global(.tier) {
          margin: 0 0 1rem 0;
        }
        label {
          max-width: 100%;
          padding-right: 1rem;
        }
        .actions {
          margin-top: 3rem;
        }
        .result {
          margin-top: 3rem;
        }
        .result div {
          width: 100%;
        }
        .error {
          color: red;
          font-weight: bold;
        }
        .value {
          padding-top: 7px;
          display: inline-block;
        }
        .disclaimer {
          margin: 0.5rem;
          font-size: 1.2rem;
        }
        p {
          margin-top: -2.5rem;
          color: #737373;
        }
        .gift-card-expander {
          color: ${colors.blue};
          margin-left: 205px;
        }
        `}</style>
        <Form horizontal>

<<<<<<< HEAD
=======
          { !requireLogin &&
            <section className="order">
              { order.tier.type !== 'TICKET' && <SectionTitle section="contributionDetails" /> }
              { order.tier.type === 'TICKET' &&
                <div>
                  <SectionTitle section="ticketDetails" />
                  <Row>
                    <Col sm={12}>
                      <div className="form-group">
                        <label className="col-sm-2 control-label">
                          <FormattedMessage id="tier.order.ticket.info" defaultMessage="Event info" />
                        </label>
                        <Col sm={10}>
                          <FormattedDate value={collective.startsAt} weekday="short" day="numeric" month="long" />, &nbsp;
                          <FormattedTime value={collective.startsAt} timeZone={collective.timezone} />&nbsp; - &nbsp;
                          { get(collective, 'location.name') }
                        </Col>
                      </div>
                    </Col>
                  </Row>
                </div>
              }
              <Row>
                <Col sm={12}>
                  <div className="form-group">
                    <label className="col-sm-2 control-label">
                      { order.tier.type !== 'TICKET' && <FormattedMessage id="tier.order.contribution" defaultMessage="Contribution" /> }
                      { order.tier.type === 'TICKET' && <FormattedMessage id="tier.order.ticket" defaultMessage="Ticket" /> }
                    </label>
                    <Col sm={10}>
                      <TierComponent
                        tier={order.tier}
                        values={{
                          quantity: order.tier.quantity || order.quantity, // TODO: confusing, need to fix
                          interval: order.interval || order.tier.interval,
                          amount: order.totalAmount,
                        }}
                        onChange={(tier) => this.handleChange('order', 'tier', tier)}
                        />
                    </Col>
                  </div>
                </Col>
              </Row>
              { this.props.matchingFund &&
                <Row>
                  <Col sm={12}>
                    <MatchingFundWithData
                      collective={collective}
                      order={order}
                      uuid={this.props.matchingFund}
                      onChange={(matchingFund) => this.handleChange('order', 'matchingFund', matchingFund)}
                      />
                  </Col>
                </Row>
              }
              <Row>
                <Col sm={12}>
                  <InputField
                    label="Message (public)"
                    type="textarea"
                    name="publicMessage"
                    className="horizontal"
                    placeholder={intl.formatMessage(this.messages['order.publicMessage.placeholder'])}
                    defaultValue={order.publicMessage}
                    maxLength={255}
                    onChange={(value) => this.handleChange("order", "publicMessage", value)}
                    />
                </Col>
              </Row>
            </section>
          }
>>>>>>> 4b0a431d
          <section className="userDetailsForm">
            <SectionTitle
              section="userDetails" subtitle={
                <div>
                  { !LoggedInUser && <FormattedMessage id="tier.order.userdetails.description" defaultMessage="If you wish to remain anonymous, only provide an email address without any other personal details." /> }
                  { LoggedInUser && <FormattedMessage id="tier.order.userdetails.description.loggedin" defaultMessage="If you wish to remain anonymous, logout and use another email address without providing any other personal details." /> }
                </div>
            }
                                    />

            { !LoggedInUser &&
              <Row key={`email.input`}>
                <Col sm={12}>
                  <InputField
                    className="horizontal"
                    {...inputEmail}
                    />
                </Col>
              </Row>
            }
            { !LoggedInUser && this.state.isNewUser && this.fields.map(field => (
              <Row key={`${field.name}.input`}>
                <Col sm={12}>
                  <InputField
                    className="horizontal"
                    {...field}
                    defaultValue={this.state.user[field.name]}
                    onChange={(value) => this.handleChange("user", field.name, value)}
                    />
                </Col>
              </Row>
            ))}

            { !requireLogin && this.fromCollectiveOptions.length > 1 &&
              <InputField
                className="horizontal"
                type="select"
                label={intl.formatMessage(this.messages[order.tier.type === 'TICKET' ? 'order.rsvpAs' : 'order.contributeAs'])}
                name="fromCollectiveSelector"
                onChange={CollectiveId => this.selectProfile(CollectiveId)}
                options={this.fromCollectiveOptions}
                />
            }

          </section>

          { !fromCollective.id && this.state.orgDetails.show &&
          <section className="organizationDetailsForm">
            <SectionTitle section="organizationDetails" />
            <Row key={`organization.name.input`}>
              <Col sm={12}>
                <InputField
                  className="horizontal"
                  type="text"
                  name="organization_name"
                  label={intl.formatMessage(this.messages['order.organization.name'])}
                  onChange={(value) => this.handleChange("fromCollective", "name", value)}
                  />
              </Col>
            </Row>
            <Row key={`organization.website.input`}>
              <Col sm={12}>
                <InputField
                  className="horizontal"
                  type="text"
                  name="organization_website"
                  pre="http://"
                  label={intl.formatMessage(this.messages['order.organization.website'])}
                  onChange={(value) => this.handleChange("fromCollective", "website", value)}
                  />
              </Col>
            </Row>
            <Row key={`organization.twitterHandle.input`}>
              <Col sm={12}>
                <InputField
                  className="horizontal"
                  type="text"
                  name="organization_twitterHandle"
                  pre="@"
                  label={intl.formatMessage(this.messages['order.organization.twitterHandle'])}
                  onChange={(value) => this.handleChange("fromCollective", "twitterHandle", value)}
                  />
              </Col>
            </Row>
          </section>
        }

          { !requireLogin &&
          <div>

            <section className="order">
              { order.tier.type !== 'TICKET' && <SectionTitle section="contributionDetails" /> }
              { order.tier.type === 'TICKET' &&
                <div>
                  <SectionTitle section="ticketDetails" />
                  <Row>
                    <Col sm={12}>
                      <div className="form-group">
                        <label className="col-sm-2 control-label">
                          <FormattedMessage id="tier.order.ticket.info" defaultMessage="Event info" />
                        </label>
                        <Col sm={10}>
                        <FormattedDate value={collective.startsAt} weekday='short' day='numeric' month='long' />, &nbsp;
                        <FormattedTime value={collective.startsAt} timeZone={collective.timezone} />&nbsp; - &nbsp;
                        { get(collective, 'location.name') }
                        </Col>
                      </div>
                    </Col>
                  </Row>
                </div>
              }
              <Row>
                <Col sm={12}>
                  <div className="form-group">
                    <label className="col-sm-2 control-label">
                      { order.tier.type !== 'TICKET' && <FormattedMessage id="tier.order.contribution" defaultMessage="Contribution" /> }
                      { order.tier.type === 'TICKET' && <FormattedMessage id="tier.order.ticket" defaultMessage="Ticket" /> }
                    </label>
                    <Col sm={10}>
                      <TierComponent
                        tier={order.tier}
                        values={{
                          quantity: order.tier.quantity || order.quantity, // TODO: confusing, need to fix
                          interval: order.interval || order.tier.interval,
                          amount: order.totalAmount,
                        }}
                        onChange={(tier) => this.handleChange('order', 'tier', tier)}
                        />
                    </Col>
                  </div>
                </Col>
              </Row>
              { this.props.matchingFund &&
                <Row>
                  <Col sm={12}>
                    <MatchingFundWithData
                      collective={collective}
                      order={order}
                      uuid={this.props.matchingFund}
                      onChange={(matchingFund) => this.handleChange('order', 'matchingFund', matchingFund)}
                      />
                  </Col>
                </Row>
              }
              <Row>
                <Col sm={12}>
                <InputField
                  label="Message (public)"
                  type="textarea"
                  name="publicMessage"
                  className="horizontal"
                  placeholder={intl.formatMessage(this.messages['order.publicMessage.placeholder'])}
                  defaultValue={order.publicMessage}
                  maxLength={255}
                  onChange={(value) => this.handleChange("order", "publicMessage", value)}
                  />
                </Col>
              </Row>
            </section>

            { order.totalAmount > 0 &&
              <section className="paymentDetails">
                <SectionTitle section="paymentDetails" />

                { this.paymentMethodTypeOptions.length > 1 &&
                  <Row>
                    <Col sm={12}>
                      <InputField
                        className="horizontal"
                        type="select"
                        name="paymentMethodTypeSelector"
                        options={this.paymentMethodTypeOptions}
                        label={intl.formatMessage(this.messages['paymentMethod.type'])}
                        onChange={(value) => this.handleChange("paymentMethod", "type", value)}
                        />
                    </Col>
                  </Row>
                }

                { this.state.paymentMethod.type === 'creditcard' &&
                  <Row>
                    <Col sm={12}>
                      { this.paymentMethodsOptions && this.paymentMethodsOptions.length > 1 &&
                        <InputField
                          type="select"
                          className="horizontal"
                          label={intl.formatMessage(this.messages['creditcard.label'])}
                          name="creditcardSelector"
                          onChange={uuid => this.handleChange("creditcard", { uuid })}
                          options={this.paymentMethodsOptions}
                          />
                      }
                      { showNewCreditCardForm &&
                        <div>
                          <InputField
                            label={intl.formatMessage(this.messages['creditcard.label'])}
                            type="creditcard"
                            name="creditcard"
                            className="horizontal"
                            onChange={(creditcardObject) => this.handleChange("creditcard", creditcardObject)}
                            />
                        </div>
                      }
                      <div>
                        { !prepaidcard.expanded &&
                          <a
                            className="gift-card-expander" onClick={() => this.setState({
                            prepaidcard: Object.assign({}, this.state.prepaidcard, {expanded: true})
                          })}
                                                           ><FormattedMessage id="paymentMethod.useGiftCard" defaultMessage="Use a Gift Card" /></a>
                        }
                        { prepaidcard.expanded &&
                          <Row key={`prepaidcard.input`}>
                            <Col sm={12}>
                              <InputField
                                className="horizontal"
                                {...inputPrepaidcard}
                                />
                            </Col>
                          </Row>
                        }
                      </div>
                    </Col>
                  </Row>
                }
              </section>
            }

            <Row key={`prepaidcard.input`}>
              <Col sm={2} />
              <Col sm={10}>
                { order.totalAmount > 0 && !collective.host &&
                  <div className="error">
                    <FormattedMessage id="order.error.hostRequired" defaultMessage="This collective doesn't have a host that can receive money on their behalf" />
                  </div>
                }
                { (collective.host || order.totalAmount === 0) &&
                  <div className="actions">
                    <div className="submit">
                      <ActionButton className="blue" onClick={this.handleSubmit} disabled={this.state.loading}>
                        {this.state.loading ? <FormattedMessage id="form.processing" defaultMessage="processing" /> : order.tier.button || capitalize(intl.formatMessage(this.messages['order.button']))}
                      </ActionButton>
                    </div>
                    { order.totalAmount > 0 &&
                      <div className="disclaimer">
                        <FormattedMessage
                          id="collective.host.disclaimer"
                          defaultMessage="By clicking above, you are pledging to give the host ({hostname}) {amount} {interval, select, month {per month} year {per year} other {}} for {collective}."
                          values={
                            {
                              hostname: collective.host.name,
                              amount: formatCurrency(order.totalAmount, currency),
                              interval: order.interval || order.tier.interval,
                              collective: collective.name
                            }
                          }
                          />
                          { (order.interval || order.tier.interval) &&
                            <div>
                              <FormattedMessage id="collective.host.cancelanytime" defaultMessage="You can cancel anytime." />
                            </div>
                          }
                      </div>
                    }
                    <div className="result">
                      { this.state.loading && <div className="loading"><FormattedMessage id="form.processing" defaultMessage="processing" />...</div> }
                      { this.state.result.success &&
                        <div className="success">
                          {this.state.result.success}
                        </div>
                      }
                      { this.state.result.error &&
                        <div className="error">
                          {this.state.result.error}
                        </div>
                      }
                    </div>
                  </div>
                }
              </Col>
            </Row>
          </div>
        }
        </Form>

      </div>
    )
  }
}

export default withIntl(withApollo(OrderForm));<|MERGE_RESOLUTION|>--- conflicted
+++ resolved
@@ -624,80 +624,6 @@
         `}</style>
         <Form horizontal>
 
-<<<<<<< HEAD
-=======
-          { !requireLogin &&
-            <section className="order">
-              { order.tier.type !== 'TICKET' && <SectionTitle section="contributionDetails" /> }
-              { order.tier.type === 'TICKET' &&
-                <div>
-                  <SectionTitle section="ticketDetails" />
-                  <Row>
-                    <Col sm={12}>
-                      <div className="form-group">
-                        <label className="col-sm-2 control-label">
-                          <FormattedMessage id="tier.order.ticket.info" defaultMessage="Event info" />
-                        </label>
-                        <Col sm={10}>
-                          <FormattedDate value={collective.startsAt} weekday="short" day="numeric" month="long" />, &nbsp;
-                          <FormattedTime value={collective.startsAt} timeZone={collective.timezone} />&nbsp; - &nbsp;
-                          { get(collective, 'location.name') }
-                        </Col>
-                      </div>
-                    </Col>
-                  </Row>
-                </div>
-              }
-              <Row>
-                <Col sm={12}>
-                  <div className="form-group">
-                    <label className="col-sm-2 control-label">
-                      { order.tier.type !== 'TICKET' && <FormattedMessage id="tier.order.contribution" defaultMessage="Contribution" /> }
-                      { order.tier.type === 'TICKET' && <FormattedMessage id="tier.order.ticket" defaultMessage="Ticket" /> }
-                    </label>
-                    <Col sm={10}>
-                      <TierComponent
-                        tier={order.tier}
-                        values={{
-                          quantity: order.tier.quantity || order.quantity, // TODO: confusing, need to fix
-                          interval: order.interval || order.tier.interval,
-                          amount: order.totalAmount,
-                        }}
-                        onChange={(tier) => this.handleChange('order', 'tier', tier)}
-                        />
-                    </Col>
-                  </div>
-                </Col>
-              </Row>
-              { this.props.matchingFund &&
-                <Row>
-                  <Col sm={12}>
-                    <MatchingFundWithData
-                      collective={collective}
-                      order={order}
-                      uuid={this.props.matchingFund}
-                      onChange={(matchingFund) => this.handleChange('order', 'matchingFund', matchingFund)}
-                      />
-                  </Col>
-                </Row>
-              }
-              <Row>
-                <Col sm={12}>
-                  <InputField
-                    label="Message (public)"
-                    type="textarea"
-                    name="publicMessage"
-                    className="horizontal"
-                    placeholder={intl.formatMessage(this.messages['order.publicMessage.placeholder'])}
-                    defaultValue={order.publicMessage}
-                    maxLength={255}
-                    onChange={(value) => this.handleChange("order", "publicMessage", value)}
-                    />
-                </Col>
-              </Row>
-            </section>
-          }
->>>>>>> 4b0a431d
           <section className="userDetailsForm">
             <SectionTitle
               section="userDetails" subtitle={
@@ -705,8 +631,8 @@
                   { !LoggedInUser && <FormattedMessage id="tier.order.userdetails.description" defaultMessage="If you wish to remain anonymous, only provide an email address without any other personal details." /> }
                   { LoggedInUser && <FormattedMessage id="tier.order.userdetails.description.loggedin" defaultMessage="If you wish to remain anonymous, logout and use another email address without providing any other personal details." /> }
                 </div>
-            }
-                                    />
+                }
+              />
 
             { !LoggedInUser &&
               <Row key={`email.input`}>
@@ -785,7 +711,7 @@
           </section>
         }
 
-          { !requireLogin &&
+        { !requireLogin &&
           <div>
 
             <section className="order">
