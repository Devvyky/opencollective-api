import React from 'react';
import PropTypes from 'prop-types';
import Dropzone from 'react-dropzone'
import fetch from 'isomorphic-fetch';
import { imagePreview } from '../lib/utils';
import { upload } from '../lib/api';

class InputTypeDropzone extends React.Component {

  static propTypes = {
    defaultValue: PropTypes.string,
    className: PropTypes.string,
    onChange: PropTypes.func.isRequired,
    options: PropTypes.object
  };

  constructor(props) {
    super(props);
    this.handleChange = this.handleChange.bind(this);
    this.state = { value: props.defaultValue, url: props.defaultValue }; // value can be base64 encoded after upload, url is always an url
  }

  /**
   * The Promise returned from fetch() won't reject on HTTP error status. We
   * need to throw an error ourselves.
   */
  checkStatus(response) {
    const { status } = response;

    if (status >= 200 && status < 300) {
      return response.json();
    } else {
      return response.json()
      .then((json) => {
        const error = new Error(json.error.message);
        error.json = json;
        error.response = response;
        throw error;
      });
    }
  }

  addAuthTokenToHeader(obj = {}) {
    const accessToken = localStorage.getItem('accessToken');
    if (!accessToken) return obj;
    return {
      Authorization: `Bearer ${accessToken}`,
      ...obj,
    };
  }

  handleChange(files) {
    const file = files[0];
<<<<<<< HEAD
    upload(file)
      .then(fileUrl => {
        this.setState({ url: fileUrl });
        return this.props.onChange(fileUrl);
      })
      .catch(err => {
        console.error(">>> error uploading image", file, err);
        this.setState({ error: "error uploading image, please try again" });
      });
=======
    const reader = new FileReader();
    reader.onload = (e) => {
      this.setState({ value: e.target.result })
    }
    reader.readAsDataURL(file);
    const formData = new FormData();
    formData.append('file', file);
    // for e2e testing purposes
    if (window.location.hostname === 'localhost') {
      return this.props.onChange(`http://${window.location.host}/static/images/receipt.svg`);
    }
    fetch('/api/images', {
      method: 'post',
      headers: this.addAuthTokenToHeader(),
      body: formData,
    })
    .then(this.checkStatus)
    .then(json => {
      console.log(">>> upload response", json);
      this.setState({ url: json.url });
      return this.props.onChange(json.url);
    })
    .catch(err => {
      console.error(">>> error uploading image", file, err);
      this.setState({ error: "error uploading image, please try again" });
    });
>>>>>>> 38675532
  }

  render() {

    const options = this.props.options || {};
    options.accept = options.accept || 'image/png, image/jpeg';

    return (
      <div className={`InputTypeDropzone ${this.props.className}`}>
        <style jsx global>{`
          .dropzone {
            border: 2px dashed transparent;
            position: relative;
            min-height: 80px;
          }
          .dropzone .placeholder {
            position:absolute;
            font-size: 1rem;
            text-align: center;
            display: none;
            justify-content: center;
            align-items: center;
            width: 100%;
            height: 100%;
            background: rgba(255,255,255,0.4);
          }
          .dropzone:hover, .dropzone.empty {
            border: 2px dashed grey;
          }
          .dropzone:hover .placeholder, .dropzone.empty .placeholder {
            display: flex;
          }
        `}</style>
        <Dropzone
          multiple={false}
          onDrop={this.handleChange}
          placeholder={this.props.placeholder}
          className={`${this.props.name}-dropzone dropzone ${!this.state.value && 'empty'}`}
          style={{}}
          {...options}
        >
          {({ isDragActive, isDragReject, acceptedFiles, rejectedFiles }) => {
            if (isDragActive) {
              return "This file is authorized";
            }
            if (isDragReject) {
              return "This file is not authorized";
            }
            if (this.state.error) {
              return this.state.error;
            }
            return (
              <div>
                <div className="placeholder">Drop an image or click to upload</div>
                <img className="preview" src={imagePreview(this.state.url, 128)} />
              </div>
            );
          }}
        </Dropzone>
      </div>
    );
  }
}

export default InputTypeDropzone;<|MERGE_RESOLUTION|>--- conflicted
+++ resolved
@@ -50,8 +50,12 @@
   }
 
   handleChange(files) {
+    // for e2e testing purposes
+    if (window.location.hostname === 'localhost') {
+      return this.props.onChange(`http://${window.location.host}/static/images/receipt.svg`);
+    }
+
     const file = files[0];
-<<<<<<< HEAD
     upload(file)
       .then(fileUrl => {
         this.setState({ url: fileUrl });
@@ -61,34 +65,6 @@
         console.error(">>> error uploading image", file, err);
         this.setState({ error: "error uploading image, please try again" });
       });
-=======
-    const reader = new FileReader();
-    reader.onload = (e) => {
-      this.setState({ value: e.target.result })
-    }
-    reader.readAsDataURL(file);
-    const formData = new FormData();
-    formData.append('file', file);
-    // for e2e testing purposes
-    if (window.location.hostname === 'localhost') {
-      return this.props.onChange(`http://${window.location.host}/static/images/receipt.svg`);
-    }
-    fetch('/api/images', {
-      method: 'post',
-      headers: this.addAuthTokenToHeader(),
-      body: formData,
-    })
-    .then(this.checkStatus)
-    .then(json => {
-      console.log(">>> upload response", json);
-      this.setState({ url: json.url });
-      return this.props.onChange(json.url);
-    })
-    .catch(err => {
-      console.error(">>> error uploading image", file, err);
-      this.setState({ error: "error uploading image, please try again" });
-    });
->>>>>>> 38675532
   }
 
   render() {
